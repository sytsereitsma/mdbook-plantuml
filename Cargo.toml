[package]
name = "mdbook-plantuml"
version = "0.5.0"
authors = ["Sytse Reitsma <mdbook-plantuml@sreitsma.nl>"]
description = "A preprocessor for mdbook which will convert plantuml code blocks into inline SVG diagrams"
license = "MIT"
documentation = "https://docs.rs/mdbook-plantuml"
repository = "https://github.com/sytsereitsma/mdbook-plantuml"
readme = "README.md"
keywords = ["mdbook", "plantuml", "markdown", "commonmark"]
exclude = [
    "tests/e2etest",
]

[[bin]]
name = "mdbook-plantuml"
path = "src/bin/mdbook-plantuml.rs"
doc = false

[features]
<<<<<<< HEAD
# no features by default
default = []
=======
default = ["plantuml-ssl-server"]
plantuml-server=["reqwest", "deflate"]
plantuml-ssl-server=["reqwest/default-tls", "deflate"]
>>>>>>> 8650a891

[dependencies]
mdbook = "0.3.4"
serde = "1.0.102"
serde_json = "1.0.41"
log = "0.4.8"
env_logger = "0.7.1"
failure = "0.1.6"
serde_derive = "1.0.102"
failure_derive = "0.1.6"
clap = "2.33.0"
uuid = { version = "0.8.1", features = ["v4"] }
log4rs = "0.8.3"
<<<<<<< HEAD
reqwest = {version = "0.9.22"}
deflate = {version = "0.8.2"}
=======
deflate = { version = "0.8.2", optional = true }
>>>>>>> 8650a891
sha1 = { version = "0.6.0", features = ["std"] }
reqwest = {version = "0.9.22", optional = true, default-features = false}

[dev-dependencies]
pretty_assertions = "0.6.1"
simulacrum = "0.3.1"
tempfile = "3.1.0"<|MERGE_RESOLUTION|>--- conflicted
+++ resolved
@@ -18,14 +18,9 @@
 doc = false
 
 [features]
-<<<<<<< HEAD
-# no features by default
-default = []
-=======
 default = ["plantuml-ssl-server"]
 plantuml-server=["reqwest", "deflate"]
 plantuml-ssl-server=["reqwest/default-tls", "deflate"]
->>>>>>> 8650a891
 
 [dependencies]
 mdbook = "0.3.4"
@@ -39,14 +34,9 @@
 clap = "2.33.0"
 uuid = { version = "0.8.1", features = ["v4"] }
 log4rs = "0.8.3"
-<<<<<<< HEAD
-reqwest = {version = "0.9.22"}
-deflate = {version = "0.8.2"}
-=======
+reqwest = {version = "0.9.22", optional = true, default-features = false}
 deflate = { version = "0.8.2", optional = true }
->>>>>>> 8650a891
 sha1 = { version = "0.6.0", features = ["std"] }
-reqwest = {version = "0.9.22", optional = true, default-features = false}
 
 [dev-dependencies]
 pretty_assertions = "0.6.1"
