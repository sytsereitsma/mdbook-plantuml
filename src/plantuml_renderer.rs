--- conflicted
+++ resolved
@@ -5,13 +5,9 @@
 use sha1::{Digest, Sha1};
 use std::cell::RefCell;
 use std::fs;
-<<<<<<< HEAD
 use std::path::{Path, PathBuf};
-=======
 use std::io::Read;
-use std::path::PathBuf;
 use base64::encode;
->>>>>>> 69366378
 
 pub trait PlantUMLRendererTrait {
     fn render(&self, plantuml_code: &str, rel_img_url: &str, image_format: String) -> String;
@@ -54,6 +50,7 @@
     cleaner: RefCell<DirCleaner>,
     img_root: PathBuf,
     clickable_img: bool,
+    use_data_uri: bool,
 }
 
 impl PlantUMLRenderer {
@@ -63,12 +60,12 @@
             cleaner: RefCell::new(DirCleaner::new(img_root)),
             img_root: img_root.to_path_buf(),
             clickable_img: cfg.clickable_img,
+            use_data_uri: false,
         };
 
         renderer
     }
 
-<<<<<<< HEAD
     fn create_md_link(rel_img_url: &str, image_path: &Path, clickable: bool) -> String {
         let img_url = format!(
             "{}/{}",
@@ -80,7 +77,8 @@
         } else {
             format!("![]({})\n\n", img_url)
         }
-=======
+    }
+
     fn create_datauri(image_path: &PathBuf) -> String {
         // https://developer.mozilla.org/en-US/docs/Web/HTTP/Basics_of_HTTP/Data_URIs#syntax
 
@@ -102,7 +100,6 @@
 
     fn create_image_datauri_element(image_path: &PathBuf) -> String {
         format!("<img src=\"{}\" />", PlantUMLRenderer::create_datauri(image_path))
->>>>>>> 69366378
     }
 
     fn create_inline_image(image_path: &Path) -> String {
@@ -128,12 +125,10 @@
         let extension = output_file.extension().unwrap_or_default();
         if extension == "atxt" || extension == "utxt" {
             Self::create_inline_image(&output_file)
-        } else {
-<<<<<<< HEAD
+        } else if self.use_data_uri {            
+            Self::create_image_datauri_element(&output_file)
+        } else {            
             Self::create_md_link(rel_img_url, &output_file, self.clickable_img)
-=======
-            PlantUMLRenderer::create_image_datauri_element(&output_file)
->>>>>>> 69366378
         }
     }
 }
@@ -154,6 +149,24 @@
     use std::io::Write;
 
     #[test]
+    fn test_create_md_link() {
+        assert_eq!(
+            String::from("![](foo/bar/baz.svg)\n\n"),
+            PlantUMLRenderer::create_md_link("foo/bar", Path::new("/froboz/baz.svg"), false)
+        );
+
+        assert_eq!(
+            "![](/baz.svg)\n\n",
+            PlantUMLRenderer::create_md_link("", Path::new("baz.svg"), false)
+        );
+
+        assert_eq!(
+            String::from("![](/baz.svg)\n\n"),
+            PlantUMLRenderer::create_md_link("", Path::new("foo/baz.svg"), false)
+        );
+    }
+
+    #[test]
     fn test_create_datauri() {
         let temp_directory = tempdir().unwrap();
         let content = "test content";
@@ -164,10 +177,6 @@
         writeln!(svg_file, "{}", content).unwrap();
         drop(svg_file); // Close and flush content to file
         assert_eq!(
-<<<<<<< HEAD
-            String::from("![](foo/bar/baz.svg)\n\n"),
-            PlantUMLRenderer::create_md_link("foo/bar", Path::new("/froboz/baz.svg"), false)
-=======
             String::from("data:image/svg+xml;base64,dGVzdCBjb250ZW50Cg=="),
             PlantUMLRenderer::create_datauri(&svg_path)
         );
@@ -188,7 +197,6 @@
         assert_eq!(
             String::from("data:text/plain;base64,dGVzdCBjb250ZW50Cg=="),
             PlantUMLRenderer::create_datauri(&txt_path)
->>>>>>> 69366378
         );
 
         let jpeg_path = temp_directory.path().join("file.jpeg");
@@ -196,13 +204,8 @@
         writeln!(jpeg_file, "{}", content).unwrap();
         drop(jpeg_file); // Close and flush content to file
         assert_eq!(
-<<<<<<< HEAD
-            "![](/baz.svg)\n\n",
-            PlantUMLRenderer::create_md_link("", Path::new("baz.svg"), false)
-=======
             String::from("data:image/jpeg;base64,dGVzdCBjb250ZW50Cg=="),
             PlantUMLRenderer::create_datauri(&jpeg_path)
->>>>>>> 69366378
         );
 
         let jpg_path = temp_directory.path().join("file.jpg");
@@ -210,13 +213,8 @@
         writeln!(jpg_file, "{}", content).unwrap();
         drop(jpg_file); // Close and flush content to file
         assert_eq!(
-<<<<<<< HEAD
-            String::from("![](/baz.svg)\n\n"),
-            PlantUMLRenderer::create_md_link("", Path::new("foo/baz.svg"), false)
-=======
             String::from("data:image/jpeg;base64,dGVzdCBjb250ZW50Cg=="),
             PlantUMLRenderer::create_datauri(&jpg_path)
->>>>>>> 69366378
         );
     }
 
@@ -240,67 +238,39 @@
     }
 
     #[test]
-    fn test_rendering() {
+    fn test_rendering_md_link() {
         let output_dir = tempdir().unwrap();
         let renderer = PlantUMLRenderer {
             backend: Box::new(BackendMock { is_ok: true }),
             cleaner: RefCell::new(DirCleaner::new(output_dir.path())),
             img_root: output_dir.path().to_path_buf(),
             clickable_img: false,
+            use_data_uri: false,
         };
 
         let plantuml_code = "some puml code";
         let code_hash = hash_string(plantuml_code);
 
-        // svg extension
-        assert_eq!(
-<<<<<<< HEAD
+        assert_eq!(
             format!("![](rel/url/{}.svg)\n\n", code_hash),
             renderer.render(plantuml_code, "rel/url", "svg",)
-=======
-            String::from("<img src=\"data:image/svg+xml;base64,c29tZSBwdW1sIGNvZGUKc3Zn\" />"),
-            renderer.render(
-                &plantuml_code,
-                &String::from("rel/url"),
-                String::from("svg")
-            )
->>>>>>> 69366378
         );
 
         // png extension
         assert_eq!(
-<<<<<<< HEAD
             format!("![](rel/url/{}.png)\n\n", code_hash),
             renderer.render(plantuml_code, "rel/url", "png",)
-=======
-            String::from("<img src=\"data:image/png;base64,c29tZSBwdW1sIGNvZGUKcG5n\" />"),
-            renderer.render(
-                &plantuml_code,
-                &String::from("rel/url"),
-                String::from("png")
-            )
->>>>>>> 69366378
         );
 
         // txt extension
         assert_eq!(
-<<<<<<< HEAD
             format!("\n```txt\n{}\ntxt```\n", plantuml_code), /* image format is appended by
                                                                * fake backend */
             renderer.render(plantuml_code, "rel/url", "txt",)
-=======
-            String::from("\n```txt\nsome puml code\ntxt```\n"),
-            renderer.render(
-                &plantuml_code,
-                &String::from("rel/url"),
-                String::from("txt")
-            )
->>>>>>> 69366378
         );
 
         // utxt extension
         assert_eq!(
-<<<<<<< HEAD
             format!("\n```txt\n{}\ntxt```\n", plantuml_code), /* image format is appended by
                                                                * fake backend */
             renderer.render(plantuml_code, "rel/url", "txt",)
@@ -308,31 +278,57 @@
     }
 
     #[test]
-    fn test_rendering_clickable() {
+    fn test_rendering_datauri() {
         let output_dir = tempdir().unwrap();
         let renderer = PlantUMLRenderer {
             backend: Box::new(BackendMock { is_ok: true }),
             cleaner: RefCell::new(DirCleaner::new(output_dir.path())),
             img_root: output_dir.path().to_path_buf(),
-            clickable_img: true,
+            clickable_img: false,
+            use_data_uri: true,
         };
 
         let plantuml_code = "some puml code";
         let code_hash = hash_string(plantuml_code);
-        assert_eq!(
-            format!(
-                "[![](rel/url/{}.svg)](rel/url/{}.svg)\n\n",
-                code_hash, code_hash
-            ),
-            renderer.render(plantuml_code, "rel/url", "svg")
-=======
+
+        // svg extension
+        assert_eq!(
+            String::from("<img src=\"data:image/svg+xml;base64,c29tZSBwdW1sIGNvZGUKc3Zn\" />"),
+            renderer.render(
+                &plantuml_code,
+                "rel/url",
+                "svg"
+            )
+        );
+
+        // png extension
+        assert_eq!(
+            String::from("<img src=\"data:image/png;base64,c29tZSBwdW1sIGNvZGUKcG5n\" />"),
+            renderer.render(
+                &plantuml_code,
+                "rel/url",
+                "png"
+            )
+        );
+
+        // txt extension
+        assert_eq!(
             String::from("\n```txt\nsome puml code\ntxt```\n"),
             renderer.render(
                 &plantuml_code,
-                &String::from("rel/url"),
-                String::from("txt")
+                "rel/url",
+                "txt"
             )
->>>>>>> 69366378
+        );
+
+        // utxt extension
+        assert_eq!(
+            String::from("\n```txt\nsome puml code\ntxt```\n"),
+            renderer.render(
+                &plantuml_code,
+                "rel/url",
+                "txt"
+            )
         );
     }
 
@@ -344,6 +340,7 @@
             cleaner: RefCell::new(DirCleaner::new(output_dir.path())),
             img_root: output_dir.path().to_path_buf(),
             clickable_img: false,
+            use_data_uri: false,
         };
 
         assert_eq!(
